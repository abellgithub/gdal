--- conflicted
+++ resolved
@@ -573,18 +573,6 @@
 }
 
 /************************************************************************/
-<<<<<<< HEAD
-/*                           JobQueueJob                                */
-/************************************************************************/
-
-struct JobQueueJob
-{
-    std::function<void()> task;
-};
-
-/************************************************************************/
-=======
->>>>>>> ea023c3e
 /*                          DeclareJobFinished()                        */
 /************************************************************************/
 
@@ -610,14 +598,11 @@
     return SubmitJob([=] { pfnFunc(pData); });
 }
 
-<<<<<<< HEAD
-=======
 /** Queue a new job.
  *
  * @param task  Task to execute.
  * @return true in case of success.
  */
->>>>>>> ea023c3e
 bool CPLJobQueue::SubmitJob(std::function<void()> task)
 {
     {
@@ -627,10 +612,7 @@
 
     // cppcheck-suppress knownConditionTrueFalse
     return m_poPool->SubmitJob(
-<<<<<<< HEAD
-=======
         // coverity[uninit_member,copy_constructor_call]
->>>>>>> ea023c3e
         [this, task]
         {
             task();
